{
	"name": "cat-codicons",
	"description": "Cat Codicons - Using codicons in webviews",
	"version": "0.0.1",
	"publisher": "vscode-samples",
	"private": true,
	"license": "MIT",
	"engines": {
		"vscode": "^1.74.0"
	},
	"categories": [
		"Other"
	],
	"activationEvents": [],
	"repository": {
		"type": "git",
		"url": "https://github.com/microsoft/vscode-extension-samples.git"
	},
	"main": "./out/extension.js",
	"contributes": {
		"commands": [
			{
				"command": "catCodicons.show",
				"title": "Show Cat Codicons",
				"category": "Cat Codicons"
			}
		]
	},
	"scripts": {
		"vscode:prepublish": "npm run compile",
		"compile": "tsc -p ./",
		"lint": "eslint",
		"watch": "tsc -w -p ./"
	},
	"devDependencies": {
		"@eslint/js": "^9.13.0",
		"@stylistic/eslint-plugin": "^2.9.0",
		"@types/node": "^20",
		"@types/vscode": "^1.73.0",
<<<<<<< HEAD
		"@typescript-eslint/eslint-plugin": "^6.7.0",
		"@typescript-eslint/parser": "^6.7.0",
		"eslint": "^8.26.0",
		"typescript": "^5.4.2"
	},
	"dependencies": {
		"@vscode/codicons": "0.0.20"
=======
		"@vscode/codicons": "0.0.20",
		"eslint": "^9.13.0",
		"typescript": "^5.6.2",
		"typescript-eslint": "^8.11.0"
>>>>>>> 2ac108b6
	}
}<|MERGE_RESOLUTION|>--- conflicted
+++ resolved
@@ -37,19 +37,12 @@
 		"@stylistic/eslint-plugin": "^2.9.0",
 		"@types/node": "^20",
 		"@types/vscode": "^1.73.0",
-<<<<<<< HEAD
-		"@typescript-eslint/eslint-plugin": "^6.7.0",
-		"@typescript-eslint/parser": "^6.7.0",
-		"eslint": "^8.26.0",
-		"typescript": "^5.4.2"
-	},
-	"dependencies": {
-		"@vscode/codicons": "0.0.20"
-=======
 		"@vscode/codicons": "0.0.20",
 		"eslint": "^9.13.0",
 		"typescript": "^5.6.2",
 		"typescript-eslint": "^8.11.0"
->>>>>>> 2ac108b6
-	}
+	},
+  "dependencies": {
+		"@vscode/codicons": "0.0.20"
+  }
 }